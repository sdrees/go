// Copyright 2017 The Go Authors. All rights reserved.
// Use of this source code is governed by a BSD-style
// license that can be found in the LICENSE file.

package astutil

import (
	"fmt"
	"go/ast"
	"reflect"
	"sort"

	"golang.org/x/tools/internal/typeparams"
)

// An ApplyFunc is invoked by Apply for each node n, even if n is nil,
// before and/or after the node's children, using a Cursor describing
// the current node and providing operations on it.
//
// The return value of ApplyFunc controls the syntax tree traversal.
// See Apply for details.
type ApplyFunc func(*Cursor) bool

// Apply traverses a syntax tree recursively, starting with root,
// and calling pre and post for each node as described below.
// Apply returns the syntax tree, possibly modified.
//
// If pre is not nil, it is called for each node before the node's
// children are traversed (pre-order). If pre returns false, no
// children are traversed, and post is not called for that node.
//
// If post is not nil, and a prior call of pre didn't return false,
// post is called for each node after its children are traversed
// (post-order). If post returns false, traversal is terminated and
// Apply returns immediately.
//
// Only fields that refer to AST nodes are considered children;
// i.e., token.Pos, Scopes, Objects, and fields of basic types
// (strings, etc.) are ignored.
//
// Children are traversed in the order in which they appear in the
// respective node's struct definition. A package's files are
// traversed in the filenames' alphabetical order.
//
func Apply(root ast.Node, pre, post ApplyFunc) (result ast.Node) {
	parent := &struct{ ast.Node }{root}
	defer func() {
		if r := recover(); r != nil && r != abort {
			panic(r)
		}
		result = parent.Node
	}()
	a := &application{pre: pre, post: post}
	a.apply(parent, "Node", nil, root)
	return
}

var abort = new(int) // singleton, to signal termination of Apply

// A Cursor describes a node encountered during Apply.
// Information about the node and its parent is available
// from the Node, Parent, Name, and Index methods.
//
// If p is a variable of type and value of the current parent node
// c.Parent(), and f is the field identifier with name c.Name(),
// the following invariants hold:
//
//   p.f            == c.Node()  if c.Index() <  0
//   p.f[c.Index()] == c.Node()  if c.Index() >= 0
//
// The methods Replace, Delete, InsertBefore, and InsertAfter
// can be used to change the AST without disrupting Apply.
type Cursor struct {
	parent ast.Node
	name   string
	iter   *iterator // valid if non-nil
	node   ast.Node
}

// Node returns the current Node.
func (c *Cursor) Node() ast.Node { return c.node }

// Parent returns the parent of the current Node.
func (c *Cursor) Parent() ast.Node { return c.parent }

// Name returns the name of the parent Node field that contains the current Node.
// If the parent is a *ast.Package and the current Node is a *ast.File, Name returns
// the filename for the current Node.
func (c *Cursor) Name() string { return c.name }

// Index reports the index >= 0 of the current Node in the slice of Nodes that
// contains it, or a value < 0 if the current Node is not part of a slice.
// The index of the current node changes if InsertBefore is called while
// processing the current node.
func (c *Cursor) Index() int {
	if c.iter != nil {
		return c.iter.index
	}
	return -1
}

// field returns the current node's parent field value.
func (c *Cursor) field() reflect.Value {
	return reflect.Indirect(reflect.ValueOf(c.parent)).FieldByName(c.name)
}

// Replace replaces the current Node with n.
// The replacement node is not walked by Apply.
func (c *Cursor) Replace(n ast.Node) {
	if _, ok := c.node.(*ast.File); ok {
		file, ok := n.(*ast.File)
		if !ok {
			panic("attempt to replace *ast.File with non-*ast.File")
		}
		c.parent.(*ast.Package).Files[c.name] = file
		return
	}

	v := c.field()
	if i := c.Index(); i >= 0 {
		v = v.Index(i)
	}
	v.Set(reflect.ValueOf(n))
}

// Delete deletes the current Node from its containing slice.
// If the current Node is not part of a slice, Delete panics.
// As a special case, if the current node is a package file,
// Delete removes it from the package's Files map.
func (c *Cursor) Delete() {
	if _, ok := c.node.(*ast.File); ok {
		delete(c.parent.(*ast.Package).Files, c.name)
		return
	}

	i := c.Index()
	if i < 0 {
		panic("Delete node not contained in slice")
	}
	v := c.field()
	l := v.Len()
	reflect.Copy(v.Slice(i, l), v.Slice(i+1, l))
	v.Index(l - 1).Set(reflect.Zero(v.Type().Elem()))
	v.SetLen(l - 1)
	c.iter.step--
}

// InsertAfter inserts n after the current Node in its containing slice.
// If the current Node is not part of a slice, InsertAfter panics.
// Apply does not walk n.
func (c *Cursor) InsertAfter(n ast.Node) {
	i := c.Index()
	if i < 0 {
		panic("InsertAfter node not contained in slice")
	}
	v := c.field()
	v.Set(reflect.Append(v, reflect.Zero(v.Type().Elem())))
	l := v.Len()
	reflect.Copy(v.Slice(i+2, l), v.Slice(i+1, l))
	v.Index(i + 1).Set(reflect.ValueOf(n))
	c.iter.step++
}

// InsertBefore inserts n before the current Node in its containing slice.
// If the current Node is not part of a slice, InsertBefore panics.
// Apply will not walk n.
func (c *Cursor) InsertBefore(n ast.Node) {
	i := c.Index()
	if i < 0 {
		panic("InsertBefore node not contained in slice")
	}
	v := c.field()
	v.Set(reflect.Append(v, reflect.Zero(v.Type().Elem())))
	l := v.Len()
	reflect.Copy(v.Slice(i+1, l), v.Slice(i, l))
	v.Index(i).Set(reflect.ValueOf(n))
	c.iter.index++
}

// application carries all the shared data so we can pass it around cheaply.
type application struct {
	pre, post ApplyFunc
	cursor    Cursor
	iter      iterator
}

func (a *application) apply(parent ast.Node, name string, iter *iterator, n ast.Node) {
	// convert typed nil into untyped nil
	if v := reflect.ValueOf(n); v.Kind() == reflect.Ptr && v.IsNil() {
		n = nil
	}

	// avoid heap-allocating a new cursor for each apply call; reuse a.cursor instead
	saved := a.cursor
	a.cursor.parent = parent
	a.cursor.name = name
	a.cursor.iter = iter
	a.cursor.node = n

	if a.pre != nil && !a.pre(&a.cursor) {
		a.cursor = saved
		return
	}

	// walk children
	// (the order of the cases matches the order of the corresponding node types in go/ast)
	switch n := n.(type) {
	case nil:
		// nothing to do

	// Comments and fields
	case *ast.Comment:
		// nothing to do

	case *ast.CommentGroup:
		if n != nil {
			a.applyList(n, "List")
		}

	case *ast.Field:
		a.apply(n, "Doc", nil, n.Doc)
		a.applyList(n, "Names")
		a.apply(n, "Type", nil, n.Type)
		a.apply(n, "Tag", nil, n.Tag)
		a.apply(n, "Comment", nil, n.Comment)

	case *ast.FieldList:
		a.applyList(n, "List")

	// Expressions
	case *ast.BadExpr, *ast.Ident, *ast.BasicLit:
		// nothing to do

	case *ast.Ellipsis:
		a.apply(n, "Elt", nil, n.Elt)

	case *ast.FuncLit:
		a.apply(n, "Type", nil, n.Type)
		a.apply(n, "Body", nil, n.Body)

	case *ast.CompositeLit:
		a.apply(n, "Type", nil, n.Type)
		a.applyList(n, "Elts")

	case *ast.ParenExpr:
		a.apply(n, "X", nil, n.X)

	case *ast.SelectorExpr:
		a.apply(n, "X", nil, n.X)
		a.apply(n, "Sel", nil, n.Sel)

	case *ast.IndexExpr:
		a.apply(n, "X", nil, n.X)
		a.apply(n, "Index", nil, n.Index)

	case *ast.SliceExpr:
		a.apply(n, "X", nil, n.X)
		a.apply(n, "Low", nil, n.Low)
		a.apply(n, "High", nil, n.High)
		a.apply(n, "Max", nil, n.Max)

	case *ast.TypeAssertExpr:
		a.apply(n, "X", nil, n.X)
		a.apply(n, "Type", nil, n.Type)

	case *ast.CallExpr:
		a.apply(n, "Fun", nil, n.Fun)
		a.applyList(n, "Args")

	case *ast.StarExpr:
		a.apply(n, "X", nil, n.X)

	case *ast.UnaryExpr:
		a.apply(n, "X", nil, n.X)

	case *ast.BinaryExpr:
		a.apply(n, "X", nil, n.X)
		a.apply(n, "Y", nil, n.Y)

	case *ast.KeyValueExpr:
		a.apply(n, "Key", nil, n.Key)
		a.apply(n, "Value", nil, n.Value)

	// Types
	case *ast.ArrayType:
		a.apply(n, "Len", nil, n.Len)
		a.apply(n, "Elt", nil, n.Elt)

	case *ast.StructType:
		a.apply(n, "Fields", nil, n.Fields)

	case *ast.FuncType:
		a.apply(n, "Params", nil, n.Params)
		a.apply(n, "Results", nil, n.Results)

	case *ast.InterfaceType:
		a.apply(n, "Methods", nil, n.Methods)

	case *ast.MapType:
		a.apply(n, "Key", nil, n.Key)
		a.apply(n, "Value", nil, n.Value)

	case *ast.ChanType:
		a.apply(n, "Value", nil, n.Value)

	// Statements
	case *ast.BadStmt:
		// nothing to do

	case *ast.DeclStmt:
		a.apply(n, "Decl", nil, n.Decl)

	case *ast.EmptyStmt:
		// nothing to do

	case *ast.LabeledStmt:
		a.apply(n, "Label", nil, n.Label)
		a.apply(n, "Stmt", nil, n.Stmt)

	case *ast.ExprStmt:
		a.apply(n, "X", nil, n.X)

	case *ast.SendStmt:
		a.apply(n, "Chan", nil, n.Chan)
		a.apply(n, "Value", nil, n.Value)

	case *ast.IncDecStmt:
		a.apply(n, "X", nil, n.X)

	case *ast.AssignStmt:
		a.applyList(n, "Lhs")
		a.applyList(n, "Rhs")

	case *ast.GoStmt:
		a.apply(n, "Call", nil, n.Call)

	case *ast.DeferStmt:
		a.apply(n, "Call", nil, n.Call)

	case *ast.ReturnStmt:
		a.applyList(n, "Results")

	case *ast.BranchStmt:
		a.apply(n, "Label", nil, n.Label)

	case *ast.BlockStmt:
		a.applyList(n, "List")

	case *ast.IfStmt:
		a.apply(n, "Init", nil, n.Init)
		a.apply(n, "Cond", nil, n.Cond)
		a.apply(n, "Body", nil, n.Body)
		a.apply(n, "Else", nil, n.Else)

	case *ast.CaseClause:
		a.applyList(n, "List")
		a.applyList(n, "Body")

	case *ast.SwitchStmt:
		a.apply(n, "Init", nil, n.Init)
		a.apply(n, "Tag", nil, n.Tag)
		a.apply(n, "Body", nil, n.Body)

	case *ast.TypeSwitchStmt:
		a.apply(n, "Init", nil, n.Init)
		a.apply(n, "Assign", nil, n.Assign)
		a.apply(n, "Body", nil, n.Body)

	case *ast.CommClause:
		a.apply(n, "Comm", nil, n.Comm)
		a.applyList(n, "Body")

	case *ast.SelectStmt:
		a.apply(n, "Body", nil, n.Body)

	case *ast.ForStmt:
		a.apply(n, "Init", nil, n.Init)
		a.apply(n, "Cond", nil, n.Cond)
		a.apply(n, "Post", nil, n.Post)
		a.apply(n, "Body", nil, n.Body)

	case *ast.RangeStmt:
		a.apply(n, "Key", nil, n.Key)
		a.apply(n, "Value", nil, n.Value)
		a.apply(n, "X", nil, n.X)
		a.apply(n, "Body", nil, n.Body)

	// Declarations
	case *ast.ImportSpec:
		a.apply(n, "Doc", nil, n.Doc)
		a.apply(n, "Name", nil, n.Name)
		a.apply(n, "Path", nil, n.Path)
		a.apply(n, "Comment", nil, n.Comment)

	case *ast.ValueSpec:
		a.apply(n, "Doc", nil, n.Doc)
		a.applyList(n, "Names")
		a.apply(n, "Type", nil, n.Type)
		a.applyList(n, "Values")
		a.apply(n, "Comment", nil, n.Comment)

	case *ast.TypeSpec:
		a.apply(n, "Doc", nil, n.Doc)
		a.apply(n, "Name", nil, n.Name)
		a.apply(n, "Type", nil, n.Type)
		a.apply(n, "Comment", nil, n.Comment)

	case *ast.BadDecl:
		// nothing to do

	case *ast.GenDecl:
		a.apply(n, "Doc", nil, n.Doc)
		a.applyList(n, "Specs")

	case *ast.FuncDecl:
		a.apply(n, "Doc", nil, n.Doc)
		a.apply(n, "Recv", nil, n.Recv)
		a.apply(n, "Name", nil, n.Name)
		a.apply(n, "Type", nil, n.Type)
		a.apply(n, "Body", nil, n.Body)

	// Files and packages
	case *ast.File:
		a.apply(n, "Doc", nil, n.Doc)
		a.apply(n, "Name", nil, n.Name)
		a.applyList(n, "Decls")
		// Don't walk n.Comments; they have either been walked already if
		// they are Doc comments, or they can be easily walked explicitly.

	case *ast.Package:
		// collect and sort names for reproducible behavior
		var names []string
		for name := range n.Files {
			names = append(names, name)
		}
		sort.Strings(names)
		for _, name := range names {
			a.apply(n, name, nil, n.Files[name])
		}

	default:
<<<<<<< HEAD
		if typeparams.IsListExpr(n) {
			a.applyList(n, "ElemList")
=======
		if ix := typeparams.GetIndexExprData(n); ix != nil {
			a.apply(n, "X", nil, ix.X)
			// *ast.IndexExpr was handled above, so n must be an *ast.MultiIndexExpr.
			a.applyList(n, "Indices")
>>>>>>> c2f96e68
		} else {
			panic(fmt.Sprintf("Apply: unexpected node type %T", n))
		}
	}

	if a.post != nil && !a.post(&a.cursor) {
		panic(abort)
	}

	a.cursor = saved
}

// An iterator controls iteration over a slice of nodes.
type iterator struct {
	index, step int
}

func (a *application) applyList(parent ast.Node, name string) {
	// avoid heap-allocating a new iterator for each applyList call; reuse a.iter instead
	saved := a.iter
	a.iter.index = 0
	for {
		// must reload parent.name each time, since cursor modifications might change it
		v := reflect.Indirect(reflect.ValueOf(parent)).FieldByName(name)
		if a.iter.index >= v.Len() {
			break
		}

		// element x may be nil in a bad AST - be cautious
		var x ast.Node
		if e := v.Index(a.iter.index); e.IsValid() {
			x = e.Interface().(ast.Node)
		}

		a.iter.step = 1
		a.apply(parent, name, &a.iter, x)
		a.iter.index += a.iter.step
	}
	a.iter = saved
}<|MERGE_RESOLUTION|>--- conflicted
+++ resolved
@@ -439,15 +439,10 @@
 		}
 
 	default:
-<<<<<<< HEAD
-		if typeparams.IsListExpr(n) {
-			a.applyList(n, "ElemList")
-=======
 		if ix := typeparams.GetIndexExprData(n); ix != nil {
 			a.apply(n, "X", nil, ix.X)
 			// *ast.IndexExpr was handled above, so n must be an *ast.MultiIndexExpr.
 			a.applyList(n, "Indices")
->>>>>>> c2f96e68
 		} else {
 			panic(fmt.Sprintf("Apply: unexpected node type %T", n))
 		}
