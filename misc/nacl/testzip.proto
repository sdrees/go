etc	src=/etc
	mime.types	src=../misc/nacl/testdata/mime.types
	resolv.conf	src=../misc/nacl/testdata/empty
	group	src=../misc/nacl/testdata/group
	passwd	src=../misc/nacl/testdata/empty
	hosts	src=../misc/nacl/testdata/hosts
	services
usr	src=../misc/nacl/testdata
	bin
go	src=..
	src
		cmd
			api
				testdata
					+
			asm
				internal
					asm
						testdata
							+
			doc
				main.go
				pkg.go
				doc_test.go
				testdata
					+
			internal
				objfile
					objfile.go
				unvendor
					golang.org
							x
								arch
									arm
										armasm
											testdata
													+
									x86
										x86asm
											testdata
													+
			gofmt
				gofmt.go
				gofmt_test.go
				testdata
					+
<<<<<<< HEAD
			vendor
				golang.org
						x
							arch
								arm
									armasm
										testdata
												+
								x86
									x86asm
										testdata
												+
=======
			newlink
				testdata
					+
>>>>>>> 939a9424
		archive
			tar
				testdata
					+
			zip
				testdata
					+
		compress
			bzip2
				testdata
					+
			flate
			gzip
				testdata
					+
			lzw
			testdata
				+
			zlib
		crypto
			rsa
				testdata
					+
			tls
				testdata
					+
		debug
			dwarf
				testdata
					+
			elf
				testdata
					+
			macho
				testdata
					+
			pe
				testdata
					+
			plan9obj
				testdata
					+
		go
			build
				+
			doc
				testdata
					+
			format
				+
			parser
				+
			printer
				+
		image
			testdata
				+
			draw
			gif
			jpeg
			png
				testdata
					+
		io
			+
		mime
			testdata
				+
			multipart
				testdata
					+
		net
			http
				+
			testdata
				+
		os
			+
		path
			filepath
				+
		regexp
			testdata
				+
		strconv
			testdata
				+
		text
			template
				testdata
					+
	lib
		time
			zoneinfo.zip

	test
		+<|MERGE_RESOLUTION|>--- conflicted
+++ resolved
@@ -44,24 +44,6 @@
 				gofmt_test.go
 				testdata
 					+
-<<<<<<< HEAD
-			vendor
-				golang.org
-						x
-							arch
-								arm
-									armasm
-										testdata
-												+
-								x86
-									x86asm
-										testdata
-												+
-=======
-			newlink
-				testdata
-					+
->>>>>>> 939a9424
 		archive
 			tar
 				testdata
